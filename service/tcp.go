// Copyright 2018 Jigsaw Operations LLC
//
// Licensed under the Apache License, Version 2.0 (the "License");
// you may not use this file except in compliance with the License.
// You may obtain a copy of the License at
//
//     https://www.apache.org/licenses/LICENSE-2.0
//
// Unless required by applicable law or agreed to in writing, software
// distributed under the License is distributed on an "AS IS" BASIS,
// WITHOUT WARRANTIES OR CONDITIONS OF ANY KIND, either express or implied.
// See the License for the specific language governing permissions and
// limitations under the License.

package service

import (
	"bytes"
	"container/list"
	"context"
	"errors"
	"fmt"
	"io"
	"net"
	"sync"
	"syscall"
	"time"

	"github.com/Jigsaw-Code/outline-sdk/transport"
	"github.com/Jigsaw-Code/outline-sdk/transport/shadowsocks"
	"github.com/Jigsaw-Code/outline-ss-server/ipinfo"
	onet "github.com/Jigsaw-Code/outline-ss-server/net"
	"github.com/Jigsaw-Code/outline-ss-server/service/metrics"
	logging "github.com/op/go-logging"
	"github.com/shadowsocks/go-shadowsocks2/socks"
)

// TCPMetrics is used to report metrics on TCP connections.
type TCPMetrics interface {
	ipinfo.IPInfoMap

	// TCP metrics
	AddOpenTCPConnection(ip net.Addr)
	AddAuthenticatedTCPConnection(ip net.Addr, accessKey string)
	AddClosedTCPConnection(ip net.Addr, accessKey string, status string, data metrics.ProxyMetrics, duration time.Duration)

	// Shadowsocks TCP metrics
	AddTCPProbe(status, drainResult string, port int, clientProxyBytes int64)
	AddTCPCipherSearch(accessKeyFound bool, timeToCipher time.Duration)
}

func remoteIP(conn net.Conn) net.IP {
	addr := conn.RemoteAddr()
	if addr == nil {
		return nil
	}
	if tcpaddr, ok := addr.(*net.TCPAddr); ok {
		return tcpaddr.IP
	}
	ipstr, _, err := net.SplitHostPort(addr.String())
	if err == nil {
		return net.ParseIP(ipstr)
	}
	return nil
}

// Wrapper for logger.Debugf during TCP access key searches.
func debugTCP(cipherID, template string, val interface{}) {
	// This is an optimization to reduce unnecessary allocations due to an interaction
	// between Go's inlining/escape analysis and varargs functions like logger.Debugf.
	if logger.IsEnabledFor(logging.DEBUG) {
		logger.Debugf("TCP(%s): "+template, cipherID, val)
	}
}

// bytesForKeyFinding is the number of bytes to read for finding the AccessKey.
// Is must satisfy provided >= bytesForKeyFinding >= required for every cipher in the list.
// provided = saltSize + 2 + 2 * cipher.TagSize, the minimum number of bytes we will see in a valid connection
// required = saltSize + 2 + cipher.TagSize, the number of bytes needed to authenticate the connection.
const bytesForKeyFinding = 50

func findAccessKey(clientReader io.Reader, clientIP net.IP, cipherList CipherList) (*CipherEntry, io.Reader, []byte, time.Duration, error) {
	// We snapshot the list because it may be modified while we use it.
	ciphers := cipherList.SnapshotForClientIP(clientIP)
	firstBytes := make([]byte, bytesForKeyFinding)
	if n, err := io.ReadFull(clientReader, firstBytes); err != nil {
		return nil, clientReader, nil, 0, fmt.Errorf("reading header failed after %d bytes: %w", n, err)
	}

	findStartTime := time.Now()
	entry, elt := findEntry(firstBytes, ciphers)
	timeToCipher := time.Since(findStartTime)
	if entry == nil {
		// TODO: Ban and log client IPs with too many failures too quick to protect against DoS.
		return nil, clientReader, nil, timeToCipher, fmt.Errorf("could not find valid TCP cipher")
	}

	// Move the active cipher to the front, so that the search is quicker next time.
	cipherList.MarkUsedByClientIP(elt, clientIP)
	salt := firstBytes[:entry.CryptoKey.SaltSize()]
	return entry, io.MultiReader(bytes.NewReader(firstBytes), clientReader), salt, timeToCipher, nil
}

// Implements a trial decryption search.  This assumes that all ciphers are AEAD.
func findEntry(firstBytes []byte, ciphers []*list.Element) (*CipherEntry, *list.Element) {
	// To hold the decrypted chunk length.
	chunkLenBuf := [2]byte{}
	for ci, elt := range ciphers {
		entry := elt.Value.(*CipherEntry)
		cryptoKey := entry.CryptoKey
		_, err := shadowsocks.Unpack(chunkLenBuf[:0], firstBytes[:cryptoKey.SaltSize()+2+cryptoKey.TagSize()], cryptoKey)
		if err != nil {
			debugTCP(entry.ID, "Failed to decrypt length: %v", err)
			continue
		}
		debugTCP(entry.ID, "Found cipher at index %d", ci)
		return entry, elt
	}
	return nil, nil
}

type tcpHandler struct {
	port        int
	ciphers     CipherList
	m           TCPMetrics
	readTimeout time.Duration
	// `replayCache` is a pointer to SSServer.replayCache, to share the cache among all ports.
	replayCache *ReplayCache
	dialer      transport.StreamDialer
}

// NewTCPService creates a TCPService
// `replayCache` is a pointer to SSServer.replayCache, to share the cache among all ports.
func NewTCPHandler(port int, ciphers CipherList, replayCache *ReplayCache, m TCPMetrics, timeout time.Duration) TCPHandler {
	return &tcpHandler{
		port:        port,
		ciphers:     ciphers,
		m:           m,
		readTimeout: timeout,
		replayCache: replayCache,
		dialer:      defaultDialer,
	}
}

var defaultDialer = makeValidatingTCPStreamDialer(onet.RequirePublicIP)

func makeValidatingTCPStreamDialer(targetIPValidator onet.TargetIPValidator) transport.StreamDialer {
	return &transport.TCPDialer{Dialer: net.Dialer{Control: func(network, address string, c syscall.RawConn) error {
		ip, _, _ := net.SplitHostPort(address)
		return targetIPValidator(net.ParseIP(ip))
	}}}
}

// TCPService is a Shadowsocks TCP service that can be started and stopped.
type TCPHandler interface {
	Handle(ctx context.Context, conn transport.StreamConn)
	// SetTargetDialer sets the [transport.StreamDialer] to be used to connect to target addresses.
	SetTargetDialer(dialer transport.StreamDialer)
}

func (s *tcpHandler) SetTargetDialer(dialer transport.StreamDialer) {
	s.dialer = dialer
}

func ensureConnectionError(err error, fallbackStatus string, fallbackMsg string) *onet.ConnectionError {
	if err == nil {
		return nil
	}
	var connErr *onet.ConnectionError
	if errors.As(err, &connErr) {
		return connErr
	} else {
		return onet.NewConnectionError(fallbackStatus, fallbackMsg, err)
	}
}

type StreamListener func() (transport.StreamConn, error)

func WrapStreamListener[T transport.StreamConn](f func() (T, error)) StreamListener {
	return func() (transport.StreamConn, error) {
		return f()
	}
}

type StreamHandler func(ctx context.Context, conn transport.StreamConn)

// StreamServe repeatedly calls `accept` to obtain connections and `handle` to handle them until
// accept() returns [ErrClosed]. When that happens, all connection handlers will be notified
// via their [context.Context]. StreamServe will return after all pending handlers return.
func StreamServe(accept StreamListener, handle StreamHandler) {
	var running sync.WaitGroup
	defer running.Wait()
	ctx, contextCancel := context.WithCancel(context.Background())
	defer contextCancel()
	for {
		clientConn, err := accept()
		if err != nil {
			if errors.Is(err, net.ErrClosed) {
				break
			}
			logger.Warningf("AcceptTCP failed: %v. Continuing to listen.", err)
			continue
		}

		running.Add(1)
		go func() {
			defer running.Done()
			defer clientConn.Close()
			defer func() {
				if r := recover(); r != nil {
					logger.Warningf("Panic in TCP handler: %v. Continuing to listen.", r)
				}
			}()
			handle(ctx, clientConn)
		}()
	}
}

func (h *tcpHandler) Handle(ctx context.Context, clientConn transport.StreamConn) {
	h.m.AddOpenTCPConnection(clientConn.RemoteAddr())
	var proxyMetrics metrics.ProxyMetrics
	measuredClientConn := metrics.MeasureConn(clientConn, &proxyMetrics.ProxyClient, &proxyMetrics.ClientProxy)
	connStart := time.Now()

	id, connError := h.handleConnection(ctx, h.port, measuredClientConn, &proxyMetrics)

	connDuration := time.Since(connStart)
	status := "OK"
	if connError != nil {
		status = connError.Status
		logger.Debugf("TCP Error: %v: %v", connError.Message, connError.Cause)
	}
	h.m.AddClosedTCPConnection(clientConn.RemoteAddr(), id, status, proxyMetrics, connDuration)
	measuredClientConn.Close() // Closing after the metrics are added aids integration testing.
	logger.Debugf("Done with status %v, duration %v", status, connDuration)
}

func (h *tcpHandler) authenticate(clientConn transport.StreamConn, proxyMetrics *metrics.ProxyMetrics) (string, transport.StreamConn, *onet.ConnectionError) {
	// TODO(fortuna): Offer alternative transports.
	// Find the cipher and acess key id.
	cipherEntry, clientReader, clientSalt, timeToCipher, keyErr := findAccessKey(clientConn, remoteIP(clientConn), h.ciphers)
	h.m.AddTCPCipherSearch(keyErr == nil, timeToCipher)
	if keyErr != nil {
		logger.Debugf("Failed to find a valid cipher after reading %v bytes: %v", proxyMetrics.ClientProxy, keyErr)
		const status = "ERR_CIPHER"
		return "", nil, onet.NewConnectionError(status, "Failed to find a valid cipher", keyErr)
	}
	var id string
	if cipherEntry != nil {
		id = cipherEntry.ID
	}

	// Check if the connection is a replay.
	isServerSalt := cipherEntry.SaltGenerator.IsServerSalt(clientSalt)
	// Only check the cache if findAccessKey succeeded and the salt is unrecognized.
	if isServerSalt || !h.replayCache.Add(cipherEntry.ID, clientSalt) {
		var status string
		if isServerSalt {
			status = "ERR_REPLAY_SERVER"
		} else {
			status = "ERR_REPLAY_CLIENT"
		}
		logger.Debugf(status+": %v sent %d bytes", clientConn.RemoteAddr(), proxyMetrics.ClientProxy)
		return id, nil, onet.NewConnectionError(status, "Replay detected", nil)
	}
<<<<<<< HEAD

	h.m.AddAuthenticatedTCPConnection(clientConn.RemoteAddr(), id)

	// 3. Read target address and dial it.
=======
>>>>>>> b9cb68e9
	ssr := shadowsocks.NewReader(clientReader, cipherEntry.CryptoKey)
	ssw := shadowsocks.NewWriter(clientConn, cipherEntry.CryptoKey)
	ssw.SetSaltGenerator(cipherEntry.SaltGenerator)
	return id, transport.WrapConn(clientConn, ssr, ssw), nil
}

func getProxyRequest(clientConn transport.StreamConn) (string, error) {
	// TODO(fortuna): Use Shadowsocks proxy, HTTP CONNECT or SOCKS5 based on first byte:
	// case 1, 3 or 4: Shadowsocks (address type)
	// case 5: SOCKS5 (protocol version)
	// case "C": HTTP CONNECT (first char of method)
	tgtAddr, err := socks.ReadAddr(clientConn)
	if err != nil {
		return "", err
	}
	return tgtAddr.String(), nil
}

func proxyConnection(ctx context.Context, dialer transport.StreamDialer, tgtAddr string, clientConn transport.StreamConn) *onet.ConnectionError {
	tgtConn, dialErr := dialer.DialStream(ctx, tgtAddr)
	if dialErr != nil {
		// We don't drain so dial errors and invalid addresses are communicated quickly.
		return ensureConnectionError(dialErr, "ERR_CONNECT", "Failed to connect to target")
	}
	defer tgtConn.Close()
	logger.Debugf("proxy %s <-> %s", clientConn.RemoteAddr().String(), tgtConn.RemoteAddr().String())

	fromClientErrCh := make(chan error)
	go func() {
		_, fromClientErr := io.Copy(tgtConn, clientConn)
		if fromClientErr != nil {
			// Drain to prevent a close in the case of a cipher error.
			io.Copy(io.Discard, clientConn)
		}
		clientConn.CloseRead()
		// Send FIN to target.
		// We must do this after the drain is completed, otherwise the target will close its
		// connection with the proxy, which will, in turn, close the connection with the client.
		tgtConn.CloseWrite()
		fromClientErrCh <- fromClientErr
	}()
	_, fromTargetErr := io.Copy(clientConn, tgtConn)
	// Send FIN to client.
	clientConn.CloseWrite()
	tgtConn.CloseRead()

	fromClientErr := <-fromClientErrCh
	if fromClientErr != nil {
		return onet.NewConnectionError("ERR_RELAY_CLIENT", "Failed to relay traffic from client", fromClientErr)
	}
	if fromTargetErr != nil {
		return onet.NewConnectionError("ERR_RELAY_TARGET", "Failed to relay traffic from target", fromTargetErr)
	}
	return nil
}

func (h *tcpHandler) handleConnection(ctx context.Context, listenerPort int, outerConn transport.StreamConn, proxyMetrics *metrics.ProxyMetrics) (string, *onet.ConnectionError) {
	// Set a deadline to receive the address to the target.
	readDeadline := time.Now().Add(h.readTimeout)
	if deadline, ok := ctx.Deadline(); ok {
		outerConn.SetDeadline(deadline)
		if deadline.Before(readDeadline) {
			readDeadline = deadline
		}
	}
	outerConn.SetReadDeadline(readDeadline)

	id, innerConn, authErr := h.authenticate(outerConn, proxyMetrics)
	if authErr != nil {
		// Drain to protect against probing attacks.
		h.absorbProbe(listenerPort, outerConn, authErr.Status, proxyMetrics)
		return id, authErr
	}

	// Read target address and dial it.
	tgtAddr, err := getProxyRequest(innerConn)
	// Clear the deadline for the target address
	outerConn.SetReadDeadline(time.Time{})
	if err != nil {
		// Drain to prevent a close on cipher error.
		io.Copy(io.Discard, outerConn)
		return id, onet.NewConnectionError("ERR_READ_ADDRESS", "Failed to get target address", err)
	}

	dialer := transport.FuncStreamDialer(func(ctx context.Context, addr string) (transport.StreamConn, error) {
		tgtConn, err := h.dialer.DialStream(ctx, tgtAddr)
		if err != nil {
			return nil, err
		}
		tgtConn = metrics.MeasureConn(tgtConn, &proxyMetrics.ProxyTarget, &proxyMetrics.TargetProxy)
		return tgtConn, nil
	})
	return id, proxyConnection(ctx, dialer, tgtAddr, innerConn)
}

// Keep the connection open until we hit the authentication deadline to protect against probing attacks
// `proxyMetrics` is a pointer because its value is being mutated by `clientConn`.
func (h *tcpHandler) absorbProbe(listenerPort int, clientConn io.ReadCloser, status string, proxyMetrics *metrics.ProxyMetrics) {
	// This line updates proxyMetrics.ClientProxy before it's used in AddTCPProbe.
	_, drainErr := io.Copy(io.Discard, clientConn) // drain socket
	drainResult := drainErrToString(drainErr)
	logger.Debugf("Drain error: %v, drain result: %v", drainErr, drainResult)
	h.m.AddTCPProbe(status, drainResult, listenerPort, proxyMetrics.ClientProxy)
}

func drainErrToString(drainErr error) string {
	netErr, ok := drainErr.(net.Error)
	switch {
	case drainErr == nil:
		return "eof"
	case ok && netErr.Timeout():
		return "timeout"
	default:
		return "other"
	}
}

// NoOpTCPMetrics is a [TCPMetrics] that doesn't do anything. Useful in tests
// or if you don't want to track metrics.
type NoOpTCPMetrics struct{}

var _ TCPMetrics = (*NoOpTCPMetrics)(nil)

func (m *NoOpTCPMetrics) AddClosedTCPConnection(ip net.Addr, accessKey string, status string, data metrics.ProxyMetrics, duration time.Duration) {
}
func (m *NoOpTCPMetrics) GetIPInfo(net.IP) (ipinfo.IPInfo, error) {
	return ipinfo.IPInfo{}, nil
}
func (m *NoOpTCPMetrics) AddOpenTCPConnection(ip net.Addr)                            {}
func (m *NoOpTCPMetrics) AddAuthenticatedTCPConnection(ip net.Addr, accessKey string) {}
func (m *NoOpTCPMetrics) AddTCPProbe(status, drainResult string, port int, clientProxyBytes int64) {
}
func (m *NoOpTCPMetrics) AddTCPCipherSearch(accessKeyFound bool, timeToCipher time.Duration) {}<|MERGE_RESOLUTION|>--- conflicted
+++ resolved
@@ -263,13 +263,8 @@
 		logger.Debugf(status+": %v sent %d bytes", clientConn.RemoteAddr(), proxyMetrics.ClientProxy)
 		return id, nil, onet.NewConnectionError(status, "Replay detected", nil)
 	}
-<<<<<<< HEAD
 
 	h.m.AddAuthenticatedTCPConnection(clientConn.RemoteAddr(), id)
-
-	// 3. Read target address and dial it.
-=======
->>>>>>> b9cb68e9
 	ssr := shadowsocks.NewReader(clientReader, cipherEntry.CryptoKey)
 	ssw := shadowsocks.NewWriter(clientConn, cipherEntry.CryptoKey)
 	ssw.SetSaltGenerator(cipherEntry.SaltGenerator)
